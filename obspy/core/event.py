--- conflicted
+++ resolved
@@ -74,20 +74,6 @@
     :class:`~obspy.core.event.Catalog` object can be used to export the data to
     the file system.
     """
-<<<<<<< HEAD
-    # create catalog
-    cat = Catalog()
-=======
-    # if pathname starts with /path/to/ try to search in examples
-    if isinstance(pathname_or_url, basestring) and \
-       pathname_or_url.startswith('/path/to/'):
-        try:
-            pathname_or_url = getExampleFile(pathname_or_url[9:])
-        except:
-            # otherwise just try to read the given /path/to folder
-            pass
-
->>>>>>> b4e4e91e
     if pathname_or_url is None:
         # if no pathname or URL specified, return example catalog
         return _createExampleCatalog()
