--- conflicted
+++ resolved
@@ -13,12 +13,8 @@
 import numpy as np
 
 from obspy import read
-<<<<<<< HEAD
 from obspy.signal.calibration import rel_calib_stack
-=======
 from obspy.core.util.misc import TemporaryWorkingDirectory
-from obspy.signal.calibration import relcalstack
->>>>>>> ab0cbaba
 
 
 class CalibrationTestCase(unittest.TestCase):
@@ -39,20 +35,15 @@
         st2 = read(os.path.join(self.path, 'ref_unknown'))
         calfile = os.path.join(self.path, 'STS2_simp.cal')
 
-<<<<<<< HEAD
-        freq, amp, phase = rel_calib_stack(st1, st2, calfile, 20, smooth=10,
-                                           save_data=False)
-=======
         with TemporaryWorkingDirectory():
-            freq, amp, phase = relcalstack(st1, st2, calfile, 20, smooth=10,
-                                           save_data=True)
+            freq, amp, phase = rel_calib_stack(st1, st2, calfile, 20,
+                                               smooth=10, save_data=True)
             self.assertTrue(os.path.isfile("0438.EHZ.20.resp"))
             self.assertTrue(os.path.isfile("STS2.refResp"))
             freq_, amp_, phase_ = np.loadtxt("0438.EHZ.20.resp", unpack=True)
             self.assertTrue(np.allclose(freq, freq_, rtol=1e-8, atol=1e-8))
             self.assertTrue(np.allclose(amp, amp_, rtol=1e-8, atol=1e-8))
             self.assertTrue(np.allclose(phase, phase_, rtol=1e-8, atol=1e-8))
->>>>>>> ab0cbaba
 
         # read in the reference responses
         un_resp = np.loadtxt(os.path.join(self.path, 'unknown.resp'))
